/// Macro to easily create helper functions that derive a signal using a piece of code.
///
<<<<<<< HEAD
/// See [`is_ok`] or [`use_to_string`] as examples.
=======
/// See [`fn@crate::is_ok`] or [`fn@crate::use_to_string`] as examples.
>>>>>>> 0a8cb783
#[macro_export]
macro_rules! use_derive_signal {
    (
        $(#[$outer:meta])*
        $name:ident <$inner_signal_type:tt $(< $( $inner_type_param:tt ),+ >)? $(, $( $type_param:tt $( : $first_bound:tt $(+ $rest_bound:tt)* )? ),+ )? > -> $return_type:tt
        $($body:tt)+
    ) => {
        $(#[$outer])*
        pub fn $name<V $(, $( $type_param ),* )? >(value: V) -> Signal<$return_type>
        where
            $inner_signal_type $(< $( $inner_type_param ),+ >)?: Send + Sync,
            V: Into<MaybeSignal<$inner_signal_type $(< $( $inner_type_param ),+ >)?>> $(, $( $type_param $( : $first_bound $(+ $rest_bound)* )? ),+ )?
        {
            let value = value.into();
            Signal::derive(move || value.with($($body)+))
        }
    };
}<|MERGE_RESOLUTION|>--- conflicted
+++ resolved
@@ -1,10 +1,6 @@
 /// Macro to easily create helper functions that derive a signal using a piece of code.
 ///
-<<<<<<< HEAD
-/// See [`is_ok`] or [`use_to_string`] as examples.
-=======
 /// See [`fn@crate::is_ok`] or [`fn@crate::use_to_string`] as examples.
->>>>>>> 0a8cb783
 #[macro_export]
 macro_rules! use_derive_signal {
     (
