--- conflicted
+++ resolved
@@ -7,13 +7,10 @@
 
 ### New Functions 🚀
 
-<<<<<<< HEAD
-- `use_webtransport`
-=======
 - `use_document`
 - `use_window`
 - `use_geolocation`
->>>>>>> e5dc5a02
+- `use_webtransport`
 - `signal_debounced`
 - `signal_throttled`
 
